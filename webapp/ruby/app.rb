--- conflicted
+++ resolved
@@ -228,14 +228,7 @@
     query = 'INSERT INTO votes (user_id, candidate_id, keyword) VALUES '
     array = []
     params[:vote_count].to_i.times do
-<<<<<<< HEAD
       array.push("(#{user[:id]}, #{candidate[:id]}, '#{params[:keyword]}')")
-=======
-      result = db.xquery('INSERT INTO votes (user_id, candidate_id, keyword) VALUES (?, ?, ?)',
-                         user[:id],
-                         candidate[:id],
-                         params[:keyword])
->>>>>>> 840eb8ad
     end
     query += array.join(',')
     result = db.query(query)
